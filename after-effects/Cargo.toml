[package]
name = "after-effects"
version = "0.3.0"
authors = [
    "Adrian Eddy <adrian.eddy@gmail.com>, Moritz Moeller <virtualritz@protonmail.com>",
]
license = "Apache-2.0 OR BSD-3-Clause OR MIT OR Zlib"
edition = "2024"
description = "High level bindings for the Adobe After Effects® SDK"
keywords = ["motion-graphics", "after-effects", "graphics", "plugins"]
categories = ["graphics", "multimedia::video", "rendering::graphics-api"]
readme = "../README.md"
homepage = "https://developer.adobe.com/after-effects/"
repository = "https://github.com/virtualritz/after-effects/"

[features]
artisan-2-api = ["after-effects-sys/artisan-2-api"]
default = []

[dependencies]
<<<<<<< HEAD
after-effects-sys = { path = "../after-effects-sys" }
bincode = "1.3"
=======
after-effects-sys = "0.3"                                              #{path = "../after-effects-sys"}
bincode = { version = "2.0", features = ["serde"] }
>>>>>>> 713e9573
bitflags = "2.9"
cstr-literal = "0.1"
fastrand = "2"
hash32 = "1"
log = "0.4"
nalgebra = { version = "0.34", optional = true }
num-traits = "0.2"
once_cell = "1.21"
parking_lot = "0.12"
paste = "1"
serde = { version = "1.0", features = ["derive"] }
serde_json = "1.0"
ultraviolet = { version = "0.10", features = ["f64"], optional = true }
widestring = "1.2"

[target.'cfg(target_os = "windows")'.dependencies]
win_dbg_logger = "0.1"

[target.'cfg(target_os = "macos")'.dependencies]
oslog = "0.2"<|MERGE_RESOLUTION|>--- conflicted
+++ resolved
@@ -18,13 +18,8 @@
 default = []
 
 [dependencies]
-<<<<<<< HEAD
-after-effects-sys = { path = "../after-effects-sys" }
-bincode = "1.3"
-=======
 after-effects-sys = "0.3"                                              #{path = "../after-effects-sys"}
 bincode = { version = "2.0", features = ["serde"] }
->>>>>>> 713e9573
 bitflags = "2.9"
 cstr-literal = "0.1"
 fastrand = "2"
